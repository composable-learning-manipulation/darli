--- conflicted
+++ resolved
@@ -1,11 +1,7 @@
 [project]
 name = "darli"
 description = "The DARLi is a Python 3 library that supports both numerical and symbolical computations of open loop articulated robots provided urdf file."
-<<<<<<< HEAD
-version = "0.3.1"
-=======
 version = "0.3.2"
->>>>>>> 78443b0b
 authors = [{ name = "Lev Kozlov" }, { name = "Simeon Nedelchev" }]
 dependencies = ["cmeel_casadi_kin_dyn>=1.6.11"]
 readme = "README.md"
